"""AI Task integration for Local OpenAI LLM."""

from __future__ import annotations

<<<<<<< HEAD
from json import JSONDecodeError
import base64
import binascii

from openai.types.responses.response_output_item import ImageGenerationCall
=======
import logging
from json import JSONDecodeError
>>>>>>> 4aa61e96

from homeassistant.components import ai_task, conversation
from homeassistant.core import HomeAssistant
from homeassistant.exceptions import HomeAssistantError
from homeassistant.helpers.entity_platform import AddConfigEntryEntitiesCallback
from homeassistant.util.json import json_loads

from . import LocalAiConfigEntry
from .const import GEMINI_MODELS, LOGGER
from .entity import LocalAiEntity


async def async_setup_entry(
    hass: HomeAssistant,
    config_entry: LocalAiConfigEntry,
    async_add_entities: AddConfigEntryEntitiesCallback,
) -> None:
    """Set up AI Task entities."""
    for subentry in config_entry.subentries.values():
        if subentry.subentry_type != "ai_task_data":
            continue

        async_add_entities(
            [LocalAITaskEntity(config_entry, subentry)],
            config_subentry_id=subentry.subentry_id,
        )


class LocalAITaskEntity(
    ai_task.AITaskEntity,
    LocalAiEntity,
):
    """Local OpenAI LLM AI Task entity."""

    _attr_name = None

    def __init__(self, entry: LocalAiConfigEntry, subentry) -> None:
        """Initialize the AI Task entity."""
        ai_task.AITaskEntity.__init__(self)
        LocalAiEntity.__init__(self, entry, subentry)

        features = (
            ai_task.AITaskEntityFeature.GENERATE_DATA
            | ai_task.AITaskEntityFeature.SUPPORT_ATTACHMENTS
        )
        model_name = self.model.lower()
        if any(model_id in model_name for model_id in GEMINI_MODELS):
            features |= ai_task.AITaskEntityFeature.GENERATE_IMAGE
        self._attr_supported_features = features

    async def _async_generate_data(
        self,
        task: ai_task.GenDataTask,
        chat_log: conversation.ChatLog,
    ) -> ai_task.GenDataTaskResult:
        """Handle a generate data task."""
        await self._async_handle_chat_log(chat_log, task.name, task.structure)

        if not isinstance(chat_log.content[-1], conversation.AssistantContent):
            raise HomeAssistantError(
                "Last content in chat log is not an AssistantContent"
            )

        text = chat_log.content[-1].content or ""
        LOGGER.debug("Raw text content from LLM for GenDataTask: %s", text)

        if not task.structure:
            return ai_task.GenDataTaskResult(
                conversation_id=chat_log.conversation_id,
                data=text,
            )
        try:
            data = json_loads(text)
            LOGGER.debug("Structured data from LLM for GenDataTask: %s", data)
        except JSONDecodeError as err:
<<<<<<< HEAD
            LOGGER.error("Failed to parse structured response from LLM: %s", err)
=======
>>>>>>> 4aa61e96
            raise HomeAssistantError("Error with structured response") from err

        return ai_task.GenDataTaskResult(
            conversation_id=chat_log.conversation_id,
            data=data,
        )

    async def _async_generate_image(
        self,
        task: ai_task.GenImageTask,
        chat_log: conversation.ChatLog,
    ) -> ai_task.GenImageTaskResult:
        """Handle a generate image task."""
        await self._async_handle_chat_log(chat_log, task.name, force_image=True)

        if not isinstance(chat_log.content[-1], conversation.AssistantContent):
            raise HomeAssistantError(
                "Last content in chat log is not an AssistantContent"
            )

        image_call: ImageGenerationCall | None = None
        for content in reversed(chat_log.content):
            if not isinstance(content, conversation.AssistantContent):
                break
            native = getattr(content, "native", None)
            if isinstance(native, ImageGenerationCall) and native.result:
                image_call = native
                LOGGER.debug("ImageGenerationCall object: %s", image_call)
                break

        if image_call is None or image_call.result is None:
            raise HomeAssistantError("No image returned")

        try:
            image_data = base64.b64decode(image_call.result)
        except (binascii.Error, ValueError) as err:
            LOGGER.error("Failed to decode base64 image data: %s", err)
            raise HomeAssistantError("Invalid image response data") from err

        image_call.result = None

        output_format = getattr(image_call, "output_format", None)
        mime_type = f"image/{output_format}" if output_format else "image/png"

        width: int | None = None
        height: int | None = None
        size = getattr(image_call, "size", None)
        if size:
            try:
                width_str, height_str = str(size).split("x")
                width = int(width_str)
                height = int(height_str)
            except (ValueError, AttributeError):
                width = height = None

        revised_prompt = getattr(image_call, "revised_prompt", None)
        LOGGER.debug(
            "Generated image details: mime_type=%s, width=%s, height=%s, revised_prompt=%s",
            mime_type,
            width,
            height,
            revised_prompt,
        )

        return ai_task.GenImageTaskResult(
            image_data=image_data,
            conversation_id=chat_log.conversation_id,
            mime_type=mime_type,
            width=width,
            height=height,
            model=self.model,
            revised_prompt=revised_prompt,
        )<|MERGE_RESOLUTION|>--- conflicted
+++ resolved
@@ -2,22 +2,16 @@
 
 from __future__ import annotations
 
-<<<<<<< HEAD
-from json import JSONDecodeError
 import base64
 import binascii
-
-from openai.types.responses.response_output_item import ImageGenerationCall
-=======
-import logging
 from json import JSONDecodeError
->>>>>>> 4aa61e96
 
 from homeassistant.components import ai_task, conversation
 from homeassistant.core import HomeAssistant
 from homeassistant.exceptions import HomeAssistantError
 from homeassistant.helpers.entity_platform import AddConfigEntryEntitiesCallback
 from homeassistant.util.json import json_loads
+from openai.types.responses.response_output_item import ImageGenerationCall
 
 from . import LocalAiConfigEntry
 from .const import GEMINI_MODELS, LOGGER
@@ -87,10 +81,7 @@
             data = json_loads(text)
             LOGGER.debug("Structured data from LLM for GenDataTask: %s", data)
         except JSONDecodeError as err:
-<<<<<<< HEAD
             LOGGER.error("Failed to parse structured response from LLM: %s", err)
-=======
->>>>>>> 4aa61e96
             raise HomeAssistantError("Error with structured response") from err
 
         return ai_task.GenDataTaskResult(
