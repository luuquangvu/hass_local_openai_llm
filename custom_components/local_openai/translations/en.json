--- conflicted
+++ resolved
@@ -31,11 +31,7 @@
             "strip_emphasis": "Strip Markdown emphasis markers from response",
             "suggested_value": "Suggested value",
             "temperature": "Temperature",
-<<<<<<< HEAD
-            "max_message_history": "Max message history size (0: Keep all messages)",
-=======
             "max_message_history": "Max message history size (0 for no limit)",
->>>>>>> 6c412e65
             "manual_prompting": "Full manual prompting"
           },
           "data_description": {
@@ -53,11 +49,7 @@
             "strip_emphasis": "Strip Markdown emphasis markers from response",
             "suggested_value": "Suggested value",
             "temperature": "Temperature",
-<<<<<<< HEAD
-            "max_message_history": "Max message history size (0: Keep all messages)",
-=======
             "max_message_history": "Max message history size (0 for no limit)",
->>>>>>> 6c412e65
             "manual_prompting": "Full manual prompting"
           },
           "data_description": {
@@ -107,11 +99,7 @@
           "strip_emphasis": "Strip Markdown emphasis markers from response",
           "suggested_value": "Suggested value",
           "temperature": "Temperature",
-<<<<<<< HEAD
-          "max_message_history": "Max message history size (0: Keep all messages)",
-=======
           "max_message_history": "Max message history size (0 for no limit)",
->>>>>>> 6c412e65
           "manual_prompting": "Full manual prompting"
         },
         "data_description": {
