--- conflicted
+++ resolved
@@ -225,11 +225,9 @@
         parameters=convert(tool.parameters, custom_serializer=custom_serializer),
     )
     tool_spec["description"] = (
-<<<<<<< HEAD
-        tool.description.strip() if tool.description else "A callable function"
-=======
-        tool.description if tool.description is not None and tool.description.strip() else "A callable function"
->>>>>>> 560dd0c5
+        tool.description.strip()
+        if (tool.description and tool.description.strip())
+        else "A callable function"
     )
     return ChatCompletionFunctionToolParam(type="function", function=tool_spec)
 
