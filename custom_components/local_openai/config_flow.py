"""Config flow for Local OpenAI LLM integration."""

from __future__ import annotations

<<<<<<< HEAD
=======
import logging
>>>>>>> 4aa61e96
import re
from typing import Any

import voluptuous as vol
from homeassistant.config_entries import (
    ConfigEntry,
    ConfigFlow,
    ConfigFlowResult,
    ConfigSubentryFlow,
    SubentryFlowResult,
)
from homeassistant.const import (
    CONF_API_KEY,
    CONF_LLM_HASS_API,
    CONF_MODEL,
    CONF_NAME,
    CONF_PROMPT,
)
from homeassistant.core import callback
from homeassistant.helpers import llm
from homeassistant.helpers.httpx_client import get_async_client
from homeassistant.helpers.selector import (
    NumberSelector,
    NumberSelectorConfig,
    NumberSelectorMode,
    SelectOptionDict,
    SelectSelector,
    SelectSelectorConfig,
    TemplateSelector,
)
from openai import AsyncOpenAI, OpenAIError

from .const import (
<<<<<<< HEAD
    DOMAIN,
    LOGGER,
    RECOMMENDED_CONVERSATION_OPTIONS,
    CONF_BASE_URL,
    CONF_STRIP_EMOJIS,
    CONF_STRIP_EMPHASIS,
=======
    CONF_BASE_URL,
>>>>>>> 4aa61e96
    CONF_MANUAL_PROMPTING,
    CONF_MAX_MESSAGE_HISTORY,
    CONF_PARALLEL_TOOL_CALLS,
    CONF_SERVER_NAME,
    CONF_STRIP_EMOJIS,
    CONF_TEMPERATURE,
    DOMAIN,
    RECOMMENDED_CONVERSATION_OPTIONS,
)


class LocalAiConfigFlow(ConfigFlow, domain=DOMAIN):
    """Handle a config flow for Local OpenAI LLM."""

    VERSION = 1

    @classmethod
    @callback
    def async_get_supported_subentry_types(
        cls, config_entry: ConfigEntry
    ) -> dict[str, type[ConfigSubentryFlow]]:
        """Return subentries supported by this handler."""
        return {
            "conversation": ConversationFlowHandler,
            "ai_task_data": AITaskDataFlowHandler,
        }

    async def async_step_user(
        self, user_input: dict[str, Any] | None = None
    ) -> ConfigFlowResult:
        """Handle the initial step."""
        LOGGER.debug("Config flow: step_user, input: %s", user_input)
        errors = {}
        if user_input is not None:
            self._async_abort_entries_match(user_input)
<<<<<<< HEAD
            LOGGER.debug(
=======
            _LOGGER.debug(
>>>>>>> 4aa61e96
                f"Initialising OpenAI client with base_url: {user_input[CONF_BASE_URL]}"
            )

            try:
                client = AsyncOpenAI(
                    base_url=user_input.get(CONF_BASE_URL),
                    api_key=user_input.get(CONF_API_KEY, ""),
                    http_client=get_async_client(self.hass),
                )

                LOGGER.debug("Retrieving model list to ensure server is accessible")
                await client.models.list()
            except OpenAIError as err:
                LOGGER.exception(f"OpenAI Error: {err}")
                errors["base"] = "cannot_connect"
            except Exception as err:
                LOGGER.exception(f"Unexpected exception: {err}")
                errors["base"] = "unknown"
            else:
                LOGGER.debug("Server connection verified")
                return self.async_create_entry(
                    title=f"{user_input.get(CONF_SERVER_NAME, 'Local LLM Server')}",
                    data=user_input,
                )

        return self.async_show_form(
            step_id="user",
            data_schema=vol.Schema(
                {
                    vol.Required(CONF_SERVER_NAME, default="Local LLM Server"): str,
                    vol.Required(CONF_BASE_URL): str,
                    vol.Optional(CONF_API_KEY): str,
                }
            ),
            errors=errors,
        )


class LocalAiSubentryFlowHandler(ConfigSubentryFlow):
    """Handle subentry flow for Local OpenAI LLM."""

    @staticmethod
    def strip_model_pathing(model_name: str) -> str:
        """llama.cpp at the very least will keep the full model file path supplied from the CLI so lets look to strip that and any .gguf extension."""
        matches = re.search(r"([^\/]*)\.gguf$", model_name.strip())
        return matches[1] if matches else model_name


class ConversationFlowHandler(LocalAiSubentryFlowHandler):
    """Handle subentry flow."""

    def get_llm_apis(self) -> list[SelectOptionDict]:
        return [
            SelectOptionDict(
                label=api.name,
                value=api.id,
            )
            for api in llm.async_get_apis(self.hass)
        ]

    async def get_schema(self, options: dict = {}):
        llm_apis = self.get_llm_apis()
        client = self._get_entry().runtime_data

        try:
            response = await client.models.list()
            downloaded_models: list[SelectOptionDict] = [
                SelectOptionDict(
                    label=model.id,
                    value=model.id,
                )
                for model in response.data
            ]
            LOGGER.debug("Found models: %s", downloaded_models)
        except OpenAIError as err:
            LOGGER.exception(f"OpenAI Error retrieving models list: {err}")
            downloaded_models = []
        except Exception as err:
            LOGGER.exception(f"Unexpected exception retrieving models list: {err}")
            downloaded_models = []

        default_model_value = options.get(CONF_MODEL)
        if not default_model_value and downloaded_models:
            default_model_value = downloaded_models[0]["value"]
        default_model = default_model_value or "Local"
        default_title = self.strip_model_pathing(default_model)
        default_name = options.get(CONF_NAME) or f"{default_title} AI Agent"

        return vol.Schema(
            {
                vol.Optional(
                    CONF_NAME,
                    default=default_name,
                ): str,
                vol.Required(
                    CONF_MODEL,
                    default=default_model,
                ): SelectSelector(
                    SelectSelectorConfig(options=downloaded_models, custom_value=True)
                ),
                vol.Optional(
                    CONF_PROMPT,
                    default=options.get(
                        CONF_PROMPT, RECOMMENDED_CONVERSATION_OPTIONS[CONF_PROMPT]
                    ),
                ): TemplateSelector(),
                vol.Optional(
                    CONF_LLM_HASS_API,
                    default=options.get(
                        CONF_LLM_HASS_API,
                        RECOMMENDED_CONVERSATION_OPTIONS[CONF_LLM_HASS_API],
                    ),
                ): SelectSelector(
                    SelectSelectorConfig(options=llm_apis, multiple=True)
                ),
                vol.Optional(
                    CONF_PARALLEL_TOOL_CALLS,
                    default=options.get(CONF_PARALLEL_TOOL_CALLS, True),
                ): bool,
                vol.Optional(
                    CONF_STRIP_EMOJIS,
                    default=options.get(CONF_STRIP_EMOJIS, True),
                ): bool,
                vol.Optional(
                    CONF_STRIP_EMPHASIS,
                    default=options.get(CONF_STRIP_EMPHASIS, True),
                ): bool,
                vol.Optional(
                    CONF_MANUAL_PROMPTING,
                    default=options.get(CONF_MANUAL_PROMPTING, False),
                ): bool,
                vol.Optional(
                    CONF_TEMPERATURE,
                    default=options.get(CONF_TEMPERATURE, 1),
                ): NumberSelector(
                    NumberSelectorConfig(
                        min=0, max=1, step=0.05, mode=NumberSelectorMode.SLIDER
                    )
                ),
                vol.Optional(
                    CONF_MAX_MESSAGE_HISTORY,
                    default=options.get(CONF_MAX_MESSAGE_HISTORY, 0),
                ): NumberSelector(
                    NumberSelectorConfig(
                        min=0,
                        max=50,
                        step=1,
                        mode=NumberSelectorMode.SLIDER,
                    )
                ),
            }
        )

    async def async_step_user(
        self, user_input: dict[str, Any] | None = None
    ) -> SubentryFlowResult:
        """User flow to create a sensor subentry."""
        if user_input is not None:
            user_input = user_input.copy()
            raw_name = user_input.get(CONF_NAME)
            custom_name = raw_name.strip() if isinstance(raw_name, str) else None
            if custom_name:
                user_input[CONF_NAME] = custom_name
            else:
                user_input.pop(CONF_NAME, None)

            model_name = self.strip_model_pathing(user_input.get(CONF_MODEL, "Local"))
            entry_title = custom_name or f"{model_name} AI Agent"

            return self.async_create_entry(title=entry_title, data=user_input)

        return self.async_show_form(
            step_id="user",
            data_schema=await self.get_schema(),
        )

    async def async_step_reconfigure(
        self, user_input: dict[str, Any] | None = None
    ) -> SubentryFlowResult:
        """User flow to create a sensor subentry."""
        if user_input is not None:
            user_input = user_input.copy()
            raw_name = user_input.get(CONF_NAME)
            custom_name = raw_name.strip() if isinstance(raw_name, str) else None
            if custom_name:
                user_input[CONF_NAME] = custom_name
            else:
                user_input.pop(CONF_NAME, None)

            model_name = self.strip_model_pathing(user_input.get(CONF_MODEL, "Local"))
            entry_title = custom_name or f"{model_name} AI Agent"

            return self.async_update_and_abort(
                self._get_entry(),
                self._get_reconfigure_subentry(),
                title=entry_title,
                data=user_input,
            )

        options = self._get_reconfigure_subentry().data.copy()

        # Filter out any tool providers that no longer exist
<<<<<<< HEAD
        hass_apis = [api.get("value") for api in self.get_has_apis()]
        options["llm_hass_api"] = [
            api for api in options.get("llm_hass_api", []) if api in hass_apis
=======
        llm_apis = [api.id for api in llm.async_get_apis(self.hass)]

        options[CONF_LLM_HASS_API] = [
            api for api in options.get(CONF_LLM_HASS_API, []) if api in llm_apis
>>>>>>> 4aa61e96
        ]

        return self.async_show_form(
            step_id="reconfigure",
            data_schema=await self.get_schema(options),
        )


class AITaskDataFlowHandler(LocalAiSubentryFlowHandler):
    """Handle subentry flow."""

    async def async_step_user(
        self, user_input: dict[str, Any] | None = None
    ) -> SubentryFlowResult:
        """User flow to create a sensor subentry."""
        if user_input is not None:
            user_input = user_input.copy()
            raw_name = user_input.get(CONF_NAME)
            custom_name = raw_name.strip() if isinstance(raw_name, str) else None
            if custom_name:
                user_input[CONF_NAME] = custom_name
            else:
                user_input.pop(CONF_NAME, None)

            model_name = self.strip_model_pathing(user_input.get(CONF_MODEL, "Local"))
            entry_title = custom_name or f"{model_name} AI Task"

            return self.async_create_entry(title=entry_title, data=user_input)

        try:
            client = self._get_entry().runtime_data
            response = await client.models.list()
            downloaded_models: list[SelectOptionDict] = [
                SelectOptionDict(
                    label=model.id,
                    value=model.id,
                )
                for model in response.data
            ]
        except OpenAIError as err:
            LOGGER.exception(f"OpenAI Error retrieving models list: {err}")
            downloaded_models = []
        except Exception as err:
            LOGGER.exception(f"Unexpected exception retrieving models list: {err}")
            downloaded_models = []

        default_model = (
            downloaded_models[0].get("value") if downloaded_models else "Local"
        )
        default_name = f"{self.strip_model_pathing(default_model)} AI Task"

        return self.async_show_form(
            step_id="user",
            data_schema=vol.Schema(
                {
                    vol.Optional(
                        CONF_NAME,
                        default=default_name,
                    ): str,
                    vol.Required(
                        CONF_MODEL,
                        default=default_model,
                    ): SelectSelector(
                        SelectSelectorConfig(
                            options=downloaded_models, custom_value=True
                        )
                    ),
                }
            ),
        )<|MERGE_RESOLUTION|>--- conflicted
+++ resolved
@@ -2,10 +2,6 @@
 
 from __future__ import annotations
 
-<<<<<<< HEAD
-=======
-import logging
->>>>>>> 4aa61e96
 import re
 from typing import Any
 
@@ -39,23 +35,16 @@
 from openai import AsyncOpenAI, OpenAIError
 
 from .const import (
-<<<<<<< HEAD
-    DOMAIN,
-    LOGGER,
-    RECOMMENDED_CONVERSATION_OPTIONS,
     CONF_BASE_URL,
-    CONF_STRIP_EMOJIS,
-    CONF_STRIP_EMPHASIS,
-=======
-    CONF_BASE_URL,
->>>>>>> 4aa61e96
     CONF_MANUAL_PROMPTING,
     CONF_MAX_MESSAGE_HISTORY,
     CONF_PARALLEL_TOOL_CALLS,
     CONF_SERVER_NAME,
     CONF_STRIP_EMOJIS,
+    CONF_STRIP_EMPHASIS,
     CONF_TEMPERATURE,
     DOMAIN,
+    LOGGER,
     RECOMMENDED_CONVERSATION_OPTIONS,
 )
 
@@ -84,11 +73,7 @@
         errors = {}
         if user_input is not None:
             self._async_abort_entries_match(user_input)
-<<<<<<< HEAD
             LOGGER.debug(
-=======
-            _LOGGER.debug(
->>>>>>> 4aa61e96
                 f"Initialising OpenAI client with base_url: {user_input[CONF_BASE_URL]}"
             )
 
@@ -291,16 +276,9 @@
         options = self._get_reconfigure_subentry().data.copy()
 
         # Filter out any tool providers that no longer exist
-<<<<<<< HEAD
         hass_apis = [api.get("value") for api in self.get_has_apis()]
         options["llm_hass_api"] = [
             api for api in options.get("llm_hass_api", []) if api in hass_apis
-=======
-        llm_apis = [api.id for api in llm.async_get_apis(self.hass)]
-
-        options[CONF_LLM_HASS_API] = [
-            api for api in options.get(CONF_LLM_HASS_API, []) if api in llm_apis
->>>>>>> 4aa61e96
         ]
 
         return self.async_show_form(
