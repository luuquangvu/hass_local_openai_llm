"""Config flow for Local OpenAI LLM integration."""

from __future__ import annotations

import re
import logging
from typing import Any
from openai import AsyncOpenAI, OpenAIError

import voluptuous as vol

from homeassistant.config_entries import (
    ConfigEntry,
    ConfigFlow,
    ConfigFlowResult,
    ConfigSubentryFlow,
    SubentryFlowResult,
)
from homeassistant.const import (
    CONF_API_KEY,
    CONF_LLM_HASS_API,
    CONF_MODEL,
    CONF_NAME,
    CONF_PROMPT,
)
from homeassistant.core import callback
from homeassistant.helpers import llm
from homeassistant.helpers.httpx_client import get_async_client
from homeassistant.helpers.selector import (
    SelectOptionDict,
    SelectSelector,
    SelectSelectorConfig,
    TemplateSelector,
    NumberSelector,
    NumberSelectorConfig,
    NumberSelectorMode,
)

from .const import (
    DOMAIN,
    RECOMMENDED_CONVERSATION_OPTIONS,
    CONF_BASE_URL,
    CONF_STRIP_EMOJIS,
<<<<<<< HEAD
    CONF_STRIP_EMPHASIS,
=======
>>>>>>> d7569ef2
    CONF_MANUAL_PROMPTING,
    CONF_MAX_MESSAGE_HISTORY,
    CONF_TEMPERATURE,
    CONF_SERVER_NAME,
<<<<<<< HEAD
=======
    CONF_PARALLEL_TOOL_CALLS,
>>>>>>> d7569ef2
)

_LOGGER = logging.getLogger(__name__)


class LocalAiConfigFlow(ConfigFlow, domain=DOMAIN):
    """Handle a config flow for Local OpenAI LLM."""

    VERSION = 1

    @classmethod
    @callback
    def async_get_supported_subentry_types(
        cls, config_entry: ConfigEntry
    ) -> dict[str, type[ConfigSubentryFlow]]:
        """Return subentries supported by this handler."""
        return {
            "conversation": ConversationFlowHandler,
            "ai_task_data": AITaskDataFlowHandler,
        }

    async def async_step_user(
        self, user_input: dict[str, Any] | None = None
    ) -> ConfigFlowResult:
        """Handle the initial step."""
        errors = {}
        if user_input is not None:
            self._async_abort_entries_match(user_input)
            _LOGGER.debug(
                f"Initialising OpenAI client with base_url: {user_input[CONF_BASE_URL]}"
            )

            try:
                client = AsyncOpenAI(
                    base_url=user_input.get(CONF_BASE_URL),
                    api_key=user_input.get(CONF_API_KEY, ""),
                    http_client=get_async_client(self.hass),
                )

                _LOGGER.debug("Retrieving model list to ensure server is accessible")
                await client.models.list()
            except OpenAIError as err:
                _LOGGER.exception(f"OpenAI Error: {err}")
                errors["base"] = "cannot_connect"
            except Exception as err:
                _LOGGER.exception(f"Unexpected exception: {err}")
                errors["base"] = "unknown"
            else:
                _LOGGER.debug("Server connection verified")
                return self.async_create_entry(
                    title=f"{user_input.get(CONF_SERVER_NAME, 'Local LLM Server')}",
                    data=user_input,
                )

        return self.async_show_form(
            step_id="user",
            data_schema=vol.Schema(
                {
                    vol.Required(CONF_SERVER_NAME, default="Local LLM Server"): str,
                    vol.Required(CONF_BASE_URL): str,
                    vol.Optional(CONF_API_KEY): str,
                }
            ),
            errors=errors,
        )


class LocalAiSubentryFlowHandler(ConfigSubentryFlow):
    """Handle subentry flow for Local OpenAI LLM."""

    @staticmethod
    def strip_model_pathing(model_name: str) -> str:
        """llama.cpp at the very least will keep the full model file path supplied from the CLI so lets look to strip that and any .gguf extension"""
        matches = re.search(r"([^\/]*)\.gguf$", model_name.strip())
        return matches[1] if matches else model_name


class ConversationFlowHandler(LocalAiSubentryFlowHandler):
    """Handle subentry flow."""

    def get_has_apis(self) -> list[SelectOptionDict]:
        return [
            SelectOptionDict(
                label=api.name,
                value=api.id,
            )
            for api in llm.async_get_apis(self.hass)
        ]

    async def get_schema(self, options: dict = {}):
        hass_apis = self.get_has_apis()
        client = self._get_entry().runtime_data

        try:
            response = await client.models.list()
            downloaded_models: list[SelectOptionDict] = [
                SelectOptionDict(
                    label=model.id,
                    value=model.id,
                )
                for model in response.data
            ]
        except OpenAIError as err:
            _LOGGER.exception(f"OpenAI Error retrieving models list: {err}")
            downloaded_models = []
        except Exception as err:
            _LOGGER.exception(f"Unexpected exception retrieving models list: {err}")
            downloaded_models = []

        default_model_value = options.get(CONF_MODEL)
        if not default_model_value and downloaded_models:
            default_model_value = downloaded_models[0]["value"]
        default_model = default_model_value or "Local"
        default_title = self.strip_model_pathing(default_model)
        default_name = options.get(CONF_NAME) or f"{default_title} AI Agent"

        return vol.Schema(
            {
                vol.Optional(
                    CONF_NAME,
                    default=default_name,
                ): str,
                vol.Required(
                    CONF_MODEL,
                    default=default_model,
                ): SelectSelector(
                    SelectSelectorConfig(options=downloaded_models, custom_value=True)
                ),
                vol.Optional(
                    CONF_PROMPT,
                    default=options.get(
                        CONF_PROMPT, RECOMMENDED_CONVERSATION_OPTIONS[CONF_PROMPT]
                    ),
                ): TemplateSelector(),
                vol.Optional(
                    CONF_LLM_HASS_API,
                    default=options.get(
                        CONF_LLM_HASS_API,
                        RECOMMENDED_CONVERSATION_OPTIONS[CONF_LLM_HASS_API],
                    ),
                ): SelectSelector(
                    SelectSelectorConfig(options=hass_apis, multiple=True)
                ),
                vol.Optional(
                    CONF_PARALLEL_TOOL_CALLS,
                    default=options.get(CONF_PARALLEL_TOOL_CALLS, True),
                ): bool,
                vol.Optional(
                    CONF_STRIP_EMOJIS,
                    default=options.get(CONF_STRIP_EMOJIS, True),
                ): bool,
                vol.Optional(
                    CONF_STRIP_EMPHASIS,
                    default=options.get(CONF_STRIP_EMPHASIS, True),
                ): bool,
                vol.Optional(
                    CONF_MANUAL_PROMPTING,
                    default=options.get(CONF_MANUAL_PROMPTING, False),
                ): bool,
                vol.Optional(
                    CONF_TEMPERATURE,
                    default=options.get(CONF_TEMPERATURE, 1),
                ): NumberSelector(
                    NumberSelectorConfig(
                        min=0, max=1, step=0.05, mode=NumberSelectorMode.SLIDER
                    )
                ),
                vol.Optional(
                    CONF_MAX_MESSAGE_HISTORY,
                    default=options.get(CONF_MAX_MESSAGE_HISTORY, 0),
                ): NumberSelector(
                    NumberSelectorConfig(
                        min=0,
                        max=50,
                        step=1,
                        mode=NumberSelectorMode.SLIDER,
                    )
                ),
            }
        )

    async def async_step_user(
        self, user_input: dict[str, Any] | None = None
    ) -> SubentryFlowResult:
        """User flow to create a sensor subentry."""
        if user_input is not None:
            user_input = user_input.copy()
            raw_name = user_input.get(CONF_NAME)
            custom_name = raw_name.strip() if isinstance(raw_name, str) else None
            if custom_name:
                user_input[CONF_NAME] = custom_name
            else:
                user_input.pop(CONF_NAME, None)

            model_name = self.strip_model_pathing(user_input.get(CONF_MODEL, "Local"))
            entry_title = custom_name or f"{model_name} AI Agent"

            return self.async_create_entry(title=entry_title, data=user_input)

        return self.async_show_form(
            step_id="user",
            data_schema=await self.get_schema(),
        )

    async def async_step_reconfigure(
        self, user_input: dict[str, Any] | None = None
    ) -> SubentryFlowResult:
        """User flow to create a sensor subentry."""
        if user_input is not None:
            user_input = user_input.copy()
            raw_name = user_input.get(CONF_NAME)
            custom_name = raw_name.strip() if isinstance(raw_name, str) else None
            if custom_name:
                user_input[CONF_NAME] = custom_name
            else:
                user_input.pop(CONF_NAME, None)

            model_name = self.strip_model_pathing(user_input.get(CONF_MODEL, "Local"))
            entry_title = custom_name or f"{model_name} AI Agent"

            return self.async_update_and_abort(
                self._get_entry(),
                self._get_reconfigure_subentry(),
                title=entry_title,
                data=user_input,
            )

        options = self._get_reconfigure_subentry().data.copy()

        # Filter out any tool providers that no longer exist
        hass_apis = [api.get("value") for api in self.get_has_apis()]
        options["llm_hass_api"] = [api for api in options.get("llm_hass_api", []) if api in hass_apis]

        return self.async_show_form(
            step_id="reconfigure",
            data_schema=await self.get_schema(options),
        )


class AITaskDataFlowHandler(LocalAiSubentryFlowHandler):
    """Handle subentry flow."""

    async def async_step_user(
        self, user_input: dict[str, Any] | None = None
    ) -> SubentryFlowResult:
        """User flow to create a sensor subentry."""
        if user_input is not None:
            user_input = user_input.copy()
            raw_name = user_input.get(CONF_NAME)
            custom_name = raw_name.strip() if isinstance(raw_name, str) else None
            if custom_name:
                user_input[CONF_NAME] = custom_name
            else:
                user_input.pop(CONF_NAME, None)

            model_name = self.strip_model_pathing(user_input.get(CONF_MODEL, "Local"))
            entry_title = custom_name or f"{model_name} AI Task"

            return self.async_create_entry(title=entry_title, data=user_input)

        try:
            client = self._get_entry().runtime_data
            response = await client.models.list()
            downloaded_models: list[SelectOptionDict] = [
                SelectOptionDict(
                    label=model.id,
                    value=model.id,
                )
                for model in response.data
            ]
        except OpenAIError as err:
            _LOGGER.exception(f"OpenAI Error retrieving models list: {err}")
            downloaded_models = []
        except Exception as err:
            _LOGGER.exception(f"Unexpected exception retrieving models list: {err}")
            downloaded_models = []

        default_model = (
            downloaded_models[0].get("value") if downloaded_models else "Local"
        )
        default_name = f"{self.strip_model_pathing(default_model)} AI Task"

        return self.async_show_form(
            step_id="user",
            data_schema=vol.Schema(
                {
                    vol.Optional(
                        CONF_NAME,
                        default=default_name,
                    ): str,
                    vol.Required(
                        CONF_MODEL,
                        default=default_model,
                    ): SelectSelector(
                        SelectSelectorConfig(
                            options=downloaded_models, custom_value=True
                        )
                    ),
                }
            ),
        )<|MERGE_RESOLUTION|>--- conflicted
+++ resolved
@@ -41,18 +41,12 @@
     RECOMMENDED_CONVERSATION_OPTIONS,
     CONF_BASE_URL,
     CONF_STRIP_EMOJIS,
-<<<<<<< HEAD
     CONF_STRIP_EMPHASIS,
-=======
->>>>>>> d7569ef2
     CONF_MANUAL_PROMPTING,
     CONF_MAX_MESSAGE_HISTORY,
     CONF_TEMPERATURE,
     CONF_SERVER_NAME,
-<<<<<<< HEAD
-=======
     CONF_PARALLEL_TOOL_CALLS,
->>>>>>> d7569ef2
 )
 
 _LOGGER = logging.getLogger(__name__)
@@ -284,7 +278,9 @@
 
         # Filter out any tool providers that no longer exist
         hass_apis = [api.get("value") for api in self.get_has_apis()]
-        options["llm_hass_api"] = [api for api in options.get("llm_hass_api", []) if api in hass_apis]
+        options["llm_hass_api"] = [
+            api for api in options.get("llm_hass_api", []) if api in hass_apis
+        ]
 
         return self.async_show_form(
             step_id="reconfigure",
